--- conflicted
+++ resolved
@@ -13,27 +13,6 @@
 		011C1927216BCA3200DB36FD /* Assets.xcassets in Resources */ = {isa = PBXBuildFile; fileRef = 011C1926216BCA3200DB36FD /* Assets.xcassets */; };
 		011C192A216BCA3200DB36FD /* LaunchScreen.storyboard in Resources */ = {isa = PBXBuildFile; fileRef = 011C1928216BCA3200DB36FD /* LaunchScreen.storyboard */; };
 		011C193B216BCBCA00DB36FD /* StandardGoogleRecognitionConfiguration.swift in Sources */ = {isa = PBXBuildFile; fileRef = 011C193A216BCBCA00DB36FD /* StandardGoogleRecognitionConfiguration.swift */; };
-<<<<<<< HEAD
-=======
-		011C1943216BDBE000DB36FD /* SpokeStack.framework in Frameworks */ = {isa = PBXBuildFile; fileRef = 01D31F3B216BAF260055FD45 /* SpokeStack.framework */; };
-		011C1944216BDBE000DB36FD /* SpokeStack.framework in Embed Frameworks */ = {isa = PBXBuildFile; fileRef = 01D31F3B216BAF260055FD45 /* SpokeStack.framework */; settings = {ATTRIBUTES = (CodeSignOnCopy, RemoveHeadersOnCopy, ); }; };
-		01A715AF216BE69800975604 /* openssl.framework in Frameworks */ = {isa = PBXBuildFile; fileRef = 01D322F4216BB10C0055FD45 /* openssl.framework */; };
-		01A715B0216BE69800975604 /* openssl.framework in Embed Frameworks */ = {isa = PBXBuildFile; fileRef = 01D322F4216BB10C0055FD45 /* openssl.framework */; settings = {ATTRIBUTES = (CodeSignOnCopy, RemoveHeadersOnCopy, ); }; };
-		01A715B1216BE69800975604 /* googleapis.framework in Frameworks */ = {isa = PBXBuildFile; fileRef = 01D322AD216BB10C0055FD45 /* googleapis.framework */; };
-		01A715B2216BE69800975604 /* googleapis.framework in Embed Frameworks */ = {isa = PBXBuildFile; fileRef = 01D322AD216BB10C0055FD45 /* googleapis.framework */; settings = {ATTRIBUTES = (CodeSignOnCopy, RemoveHeadersOnCopy, ); }; };
-		01A715B3216BE69800975604 /* GRPCClient.framework in Frameworks */ = {isa = PBXBuildFile; fileRef = 01D322AF216BB10C0055FD45 /* GRPCClient.framework */; };
-		01A715B4216BE69800975604 /* GRPCClient.framework in Embed Frameworks */ = {isa = PBXBuildFile; fileRef = 01D322AF216BB10C0055FD45 /* GRPCClient.framework */; settings = {ATTRIBUTES = (CodeSignOnCopy, RemoveHeadersOnCopy, ); }; };
-		01A715B5216BE69800975604 /* grpc.framework in Frameworks */ = {isa = PBXBuildFile; fileRef = 01D322FE216BB10D0055FD45 /* grpc.framework */; };
-		01A715B6216BE69800975604 /* grpc.framework in Embed Frameworks */ = {isa = PBXBuildFile; fileRef = 01D322FE216BB10D0055FD45 /* grpc.framework */; settings = {ATTRIBUTES = (CodeSignOnCopy, RemoveHeadersOnCopy, ); }; };
-		01A715B7216BE69800975604 /* ProtoRPC.framework in Frameworks */ = {isa = PBXBuildFile; fileRef = 01D322AB216BB10C0055FD45 /* ProtoRPC.framework */; };
-		01A715B8216BE69800975604 /* ProtoRPC.framework in Embed Frameworks */ = {isa = PBXBuildFile; fileRef = 01D322AB216BB10C0055FD45 /* ProtoRPC.framework */; settings = {ATTRIBUTES = (CodeSignOnCopy, RemoveHeadersOnCopy, ); }; };
-		01A715B9216BE69800975604 /* RxLibrary.framework in Frameworks */ = {isa = PBXBuildFile; fileRef = 01D322A9216BB10C0055FD45 /* RxLibrary.framework */; };
-		01A715BA216BE69800975604 /* RxLibrary.framework in Embed Frameworks */ = {isa = PBXBuildFile; fileRef = 01D322A9216BB10C0055FD45 /* RxLibrary.framework */; settings = {ATTRIBUTES = (CodeSignOnCopy, RemoveHeadersOnCopy, ); }; };
-		01A715BB216BE69800975604 /* nanopb.framework in Frameworks */ = {isa = PBXBuildFile; fileRef = 01D322FA216BB10C0055FD45 /* nanopb.framework */; };
-		01A715BC216BE69800975604 /* nanopb.framework in Embed Frameworks */ = {isa = PBXBuildFile; fileRef = 01D322FA216BB10C0055FD45 /* nanopb.framework */; settings = {ATTRIBUTES = (CodeSignOnCopy, RemoveHeadersOnCopy, ); }; };
-		01A715BD216BE69800975604 /* Protobuf.framework in Frameworks */ = {isa = PBXBuildFile; fileRef = 01D322FC216BB10D0055FD45 /* Protobuf.framework */; };
-		01A715BE216BE69800975604 /* Protobuf.framework in Embed Frameworks */ = {isa = PBXBuildFile; fileRef = 01D322FC216BB10D0055FD45 /* Protobuf.framework */; settings = {ATTRIBUTES = (CodeSignOnCopy, RemoveHeadersOnCopy, ); }; };
->>>>>>> ed77825a
 		01AC1539216BB6CE001B9146 /* openssl.framework in Copy Frameworks */ = {isa = PBXBuildFile; fileRef = 01D322F4216BB10C0055FD45 /* openssl.framework */; settings = {ATTRIBUTES = (CodeSignOnCopy, RemoveHeadersOnCopy, ); }; };
 		01AC153A216BB6CE001B9146 /* googleapis.framework in Copy Frameworks */ = {isa = PBXBuildFile; fileRef = 01D322AD216BB10C0055FD45 /* googleapis.framework */; settings = {ATTRIBUTES = (CodeSignOnCopy, RemoveHeadersOnCopy, ); }; };
 		01AC153B216BB6CE001B9146 /* GRPCClient.framework in Copy Frameworks */ = {isa = PBXBuildFile; fileRef = 01D322AF216BB10C0055FD45 /* GRPCClient.framework */; settings = {ATTRIBUTES = (CodeSignOnCopy, RemoveHeadersOnCopy, ); }; };
@@ -42,7 +21,6 @@
 		01AC153E216BB6CE001B9146 /* RxLibrary.framework in Copy Frameworks */ = {isa = PBXBuildFile; fileRef = 01D322A9216BB10C0055FD45 /* RxLibrary.framework */; settings = {ATTRIBUTES = (CodeSignOnCopy, RemoveHeadersOnCopy, ); }; };
 		01AC153F216BB6CE001B9146 /* nanopb.framework in Copy Frameworks */ = {isa = PBXBuildFile; fileRef = 01D322FA216BB10C0055FD45 /* nanopb.framework */; settings = {ATTRIBUTES = (CodeSignOnCopy, RemoveHeadersOnCopy, ); }; };
 		01AC1540216BB6CE001B9146 /* Protobuf.framework in Copy Frameworks */ = {isa = PBXBuildFile; fileRef = 01D322FC216BB10D0055FD45 /* Protobuf.framework */; settings = {ATTRIBUTES = (CodeSignOnCopy, RemoveHeadersOnCopy, ); }; };
-<<<<<<< HEAD
 		01B2B42721ADC32A00289890 /* SpokeStack.framework in Frameworks */ = {isa = PBXBuildFile; fileRef = 01D31F3B216BAF260055FD45 /* SpokeStack.framework */; };
 		01B2B42821ADC33000289890 /* SpokeStack.framework in Embed Frameworks */ = {isa = PBXBuildFile; fileRef = 01D31F3B216BAF260055FD45 /* SpokeStack.framework */; settings = {ATTRIBUTES = (CodeSignOnCopy, RemoveHeadersOnCopy, ); }; };
 		01B2B42A21ADC7E200289890 /* openssl.framework in Copy the Google Dependencies */ = {isa = PBXBuildFile; fileRef = 01D322F4216BB10C0055FD45 /* openssl.framework */; settings = {ATTRIBUTES = (CodeSignOnCopy, RemoveHeadersOnCopy, ); }; };
@@ -53,8 +31,6 @@
 		01B2B42F21ADC7E200289890 /* RxLibrary.framework in Copy the Google Dependencies */ = {isa = PBXBuildFile; fileRef = 01D322A9216BB10C0055FD45 /* RxLibrary.framework */; settings = {ATTRIBUTES = (CodeSignOnCopy, RemoveHeadersOnCopy, ); }; };
 		01B2B43021ADC7E200289890 /* nanopb.framework in Copy the Google Dependencies */ = {isa = PBXBuildFile; fileRef = 01D322FA216BB10C0055FD45 /* nanopb.framework */; settings = {ATTRIBUTES = (CodeSignOnCopy, RemoveHeadersOnCopy, ); }; };
 		01B2B43121ADC7E200289890 /* Protobuf.framework in Copy the Google Dependencies */ = {isa = PBXBuildFile; fileRef = 01D322FC216BB10D0055FD45 /* Protobuf.framework */; settings = {ATTRIBUTES = (CodeSignOnCopy, RemoveHeadersOnCopy, ); }; };
-=======
->>>>>>> ed77825a
 		01D31F45216BAF260055FD45 /* SpokeStack.framework in Frameworks */ = {isa = PBXBuildFile; fileRef = 01D31F3B216BAF260055FD45 /* SpokeStack.framework */; };
 		01D31F4A216BAF260055FD45 /* SpokeStackTests.swift in Sources */ = {isa = PBXBuildFile; fileRef = 01D31F49216BAF260055FD45 /* SpokeStackTests.swift */; };
 		01D31F4C216BAF260055FD45 /* SpokeStack.h in Headers */ = {isa = PBXBuildFile; fileRef = 01D31F3E216BAF260055FD45 /* SpokeStack.h */; settings = {ATTRIBUTES = (Public, ); }; };
@@ -131,19 +107,7 @@
 			dstPath = "";
 			dstSubfolderSpec = 10;
 			files = (
-<<<<<<< HEAD
 				01B2B42821ADC33000289890 /* SpokeStack.framework in Embed Frameworks */,
-=======
-				011C1944216BDBE000DB36FD /* SpokeStack.framework in Embed Frameworks */,
-				01A715BA216BE69800975604 /* RxLibrary.framework in Embed Frameworks */,
-				01A715BC216BE69800975604 /* nanopb.framework in Embed Frameworks */,
-				01A715B2216BE69800975604 /* googleapis.framework in Embed Frameworks */,
-				01A715B0216BE69800975604 /* openssl.framework in Embed Frameworks */,
-				01A715B8216BE69800975604 /* ProtoRPC.framework in Embed Frameworks */,
-				01A715B4216BE69800975604 /* GRPCClient.framework in Embed Frameworks */,
-				01A715B6216BE69800975604 /* grpc.framework in Embed Frameworks */,
-				01A715BE216BE69800975604 /* Protobuf.framework in Embed Frameworks */,
->>>>>>> ed77825a
 			);
 			name = "Embed Frameworks";
 			runOnlyForDeploymentPostprocessing = 0;
@@ -166,7 +130,6 @@
 			name = "Copy Frameworks";
 			runOnlyForDeploymentPostprocessing = 0;
 		};
-<<<<<<< HEAD
 		01B2B42921ADC7AC00289890 /* Copy the Google Dependencies */ = {
 			isa = PBXCopyFilesBuildPhase;
 			buildActionMask = 2147483647;
@@ -185,8 +148,6 @@
 			name = "Copy the Google Dependencies";
 			runOnlyForDeploymentPostprocessing = 0;
 		};
-=======
->>>>>>> ed77825a
 /* End PBXCopyFilesBuildPhase section */
 
 /* Begin PBXFileReference section */
@@ -204,11 +165,7 @@
 		01D31F44216BAF260055FD45 /* SpokeStackTests.xctest */ = {isa = PBXFileReference; explicitFileType = wrapper.cfbundle; includeInIndex = 0; path = SpokeStackTests.xctest; sourceTree = BUILT_PRODUCTS_DIR; };
 		01D31F49216BAF260055FD45 /* SpokeStackTests.swift */ = {isa = PBXFileReference; lastKnownFileType = sourcecode.swift; path = SpokeStackTests.swift; sourceTree = "<group>"; };
 		01D31F4B216BAF260055FD45 /* Info.plist */ = {isa = PBXFileReference; lastKnownFileType = text.plist.xml; path = Info.plist; sourceTree = "<group>"; };
-<<<<<<< HEAD
 		01D31F57216BAF680055FD45 /* SpokeStackiOSConfig.xcconfig */ = {isa = PBXFileReference; fileEncoding = 4; lastKnownFileType = text.xcconfig; path = SpokeStackiOSConfig.xcconfig; sourceTree = "<group>"; };
-=======
-		01D31F57216BAF680055FD45 /* SpokeStackConfig.xcconfig */ = {isa = PBXFileReference; fileEncoding = 4; lastKnownFileType = text.xcconfig; path = SpokeStackConfig.xcconfig; sourceTree = "<group>"; };
->>>>>>> ed77825a
 		01D31F5B216BAF950055FD45 /* StandardRecognizerConfiguration.swift */ = {isa = PBXFileReference; fileEncoding = 4; lastKnownFileType = sourcecode.swift; path = StandardRecognizerConfiguration.swift; sourceTree = "<group>"; };
 		01D31F61216BAFA40055FD45 /* AudioController.swift */ = {isa = PBXFileReference; fileEncoding = 4; lastKnownFileType = sourcecode.swift; path = AudioController.swift; sourceTree = "<group>"; };
 		01D31F65216BAFB50055FD45 /* Error.swift */ = {isa = PBXFileReference; fileEncoding = 4; lastKnownFileType = sourcecode.swift; path = Error.swift; sourceTree = "<group>"; };
@@ -239,19 +196,7 @@
 			isa = PBXFrameworksBuildPhase;
 			buildActionMask = 2147483647;
 			files = (
-<<<<<<< HEAD
 				01B2B42721ADC32A00289890 /* SpokeStack.framework in Frameworks */,
-=======
-				011C1943216BDBE000DB36FD /* SpokeStack.framework in Frameworks */,
-				01A715B9216BE69800975604 /* RxLibrary.framework in Frameworks */,
-				01A715BB216BE69800975604 /* nanopb.framework in Frameworks */,
-				01A715B1216BE69800975604 /* googleapis.framework in Frameworks */,
-				01A715AF216BE69800975604 /* openssl.framework in Frameworks */,
-				01A715B7216BE69800975604 /* ProtoRPC.framework in Frameworks */,
-				01A715B3216BE69800975604 /* GRPCClient.framework in Frameworks */,
-				01A715B5216BE69800975604 /* grpc.framework in Frameworks */,
-				01A715BD216BE69800975604 /* Protobuf.framework in Frameworks */,
->>>>>>> ed77825a
 			);
 			runOnlyForDeploymentPostprocessing = 0;
 		};
@@ -289,7 +234,6 @@
 /* End PBXFrameworksBuildPhase section */
 
 /* Begin PBXGroup section */
-<<<<<<< HEAD
 		011C1917216BCA1A00DB36FD /* Frameworks */ = {
 			isa = PBXGroup;
 			children = (
@@ -313,32 +257,11 @@
 		01D31F31216BAF260055FD45 = {
 			isa = PBXGroup;
 			children = (
-=======
-		011C191E216BCA3200DB36FD /* SpokeStackFrameworkExample */ = {
-			isa = PBXGroup;
-			children = (
-				011C191F216BCA3200DB36FD /* AppDelegate.swift */,
-				011C1921216BCA3200DB36FD /* ViewController.swift */,
-				011C1923216BCA3200DB36FD /* Main.storyboard */,
-				011C1926216BCA3200DB36FD /* Assets.xcassets */,
-				011C1928216BCA3200DB36FD /* LaunchScreen.storyboard */,
-				011C192B216BCA3200DB36FD /* Info.plist */,
-			);
-			path = SpokeStackFrameworkExample;
-			sourceTree = "<group>";
-		};
-		01D31F31216BAF260055FD45 = {
-			isa = PBXGroup;
-			children = (
->>>>>>> ed77825a
 				011C191E216BCA3200DB36FD /* SpokeStackFrameworkExample */,
 				01D31F3C216BAF260055FD45 /* Products */,
 				01D31F3D216BAF260055FD45 /* SpokeStack */,
 				01D31F48216BAF260055FD45 /* SpokeStackTests */,
-<<<<<<< HEAD
 				011C1917216BCA1A00DB36FD /* Frameworks */,
-=======
->>>>>>> ed77825a
 			);
 			sourceTree = "<group>";
 		};
@@ -392,11 +315,7 @@
 		01D31F56216BAF5C0055FD45 /* XConfigs */ = {
 			isa = PBXGroup;
 			children = (
-<<<<<<< HEAD
 				01D31F57216BAF680055FD45 /* SpokeStackiOSConfig.xcconfig */,
-=======
-				01D31F57216BAF680055FD45 /* SpokeStackConfig.xcconfig */,
->>>>>>> ed77825a
 			);
 			name = XConfigs;
 			sourceTree = "<group>";
@@ -598,7 +517,6 @@
 
 /* Begin PBXNativeTarget section */
 		011C191C216BCA3200DB36FD /* SpokeStackFrameworkExample */ = {
-<<<<<<< HEAD
 			isa = PBXNativeTarget;
 			buildConfigurationList = 011C192C216BCA3200DB36FD /* Build configuration list for PBXNativeTarget "SpokeStackFrameworkExample" */;
 			buildPhases = (
@@ -622,30 +540,6 @@
 			isa = PBXNativeTarget;
 			buildConfigurationList = 01D31F4F216BAF260055FD45 /* Build configuration list for PBXNativeTarget "SpokeStack" */;
 			buildPhases = (
-=======
-			isa = PBXNativeTarget;
-			buildConfigurationList = 011C192C216BCA3200DB36FD /* Build configuration list for PBXNativeTarget "SpokeStackFrameworkExample" */;
-			buildPhases = (
-				011C1919216BCA3200DB36FD /* Sources */,
-				011C191A216BCA3200DB36FD /* Frameworks */,
-				011C191B216BCA3200DB36FD /* Resources */,
-				011C1947216BDBE000DB36FD /* Embed Frameworks */,
-			);
-			buildRules = (
-			);
-			dependencies = (
-				011C1946216BDBE000DB36FD /* PBXTargetDependency */,
-			);
-			name = SpokeStackFrameworkExample;
-			productName = SpokeStackFrameworkExample;
-			productReference = 011C191D216BCA3200DB36FD /* SpokeStackFrameworkExample.app */;
-			productType = "com.apple.product-type.application";
-		};
-		01D31F3A216BAF260055FD45 /* SpokeStack */ = {
-			isa = PBXNativeTarget;
-			buildConfigurationList = 01D31F4F216BAF260055FD45 /* Build configuration list for PBXNativeTarget "SpokeStack" */;
-			buildPhases = (
->>>>>>> ed77825a
 				01D31F36216BAF260055FD45 /* Headers */,
 				01D31F37216BAF260055FD45 /* Sources */,
 				01D31F38216BAF260055FD45 /* Frameworks */,
@@ -690,22 +584,13 @@
 				ORGANIZATIONNAME = "Pylon AI, Inc.";
 				TargetAttributes = {
 					011C191C216BCA3200DB36FD = {
-<<<<<<< HEAD
-=======
-						CreatedOnToolsVersion = 10.0;
-					};
-					01D31F3A216BAF260055FD45 = {
->>>>>>> ed77825a
 						CreatedOnToolsVersion = 10.0;
 						LastSwiftMigration = 1000;
 					};
-<<<<<<< HEAD
 					01D31F3A216BAF260055FD45 = {
 						CreatedOnToolsVersion = 10.0;
 						LastSwiftMigration = 1000;
 					};
-=======
->>>>>>> ed77825a
 					01D31F43216BAF260055FD45 = {
 						CreatedOnToolsVersion = 10.0;
 					};
@@ -763,7 +648,6 @@
 
 /* Begin PBXSourcesBuildPhase section */
 		011C1919216BCA3200DB36FD /* Sources */ = {
-<<<<<<< HEAD
 			isa = PBXSourcesBuildPhase;
 			buildActionMask = 2147483647;
 			files = (
@@ -798,42 +682,6 @@
 			isa = PBXSourcesBuildPhase;
 			buildActionMask = 2147483647;
 			files = (
-=======
-			isa = PBXSourcesBuildPhase;
-			buildActionMask = 2147483647;
-			files = (
-				011C1922216BCA3200DB36FD /* ViewController.swift in Sources */,
-				011C1920216BCA3200DB36FD /* AppDelegate.swift in Sources */,
-			);
-			runOnlyForDeploymentPostprocessing = 0;
-		};
-		01D31F37216BAF260055FD45 /* Sources */ = {
-			isa = PBXSourcesBuildPhase;
-			buildActionMask = 2147483647;
-			files = (
-				01D31F6F216BAFD90055FD45 /* SPSpeechContext.swift in Sources */,
-				01D31F77216BAFEF0055FD45 /* SpeechRecognizer.swift in Sources */,
-				01D31F8E216BB0370055FD45 /* Typealiases.swift in Sources */,
-				01D31F66216BAFB50055FD45 /* Error.swift in Sources */,
-				01D31F6A216BAFC60055FD45 /* SpeechPipeline.swift in Sources */,
-				01D31F80216BB0000055FD45 /* GoogleRecognizerConfiguration.swift in Sources */,
-				01D31F7B216BAFEF0055FD45 /* SpeechRecognizerService.swift in Sources */,
-				01D31F71216BAFD90055FD45 /* RecognizerService.swift in Sources */,
-				01D31F82216BB0000055FD45 /* RecognizerConfiguration.swift in Sources */,
-				01D31F62216BAFA40055FD45 /* AudioController.swift in Sources */,
-				011C193B216BCBCA00DB36FD /* StandardGoogleRecognitionConfiguration.swift in Sources */,
-				01D31F8A216BB0220055FD45 /* Results.swift in Sources */,
-				01D31F79216BAFEF0055FD45 /* AudioControllerDelegate.swift in Sources */,
-				01D31F5E216BAF950055FD45 /* StandardRecognizerConfiguration.swift in Sources */,
-				01D31F86216BB0120055FD45 /* GoogleSpeechRecognizer.swift in Sources */,
-			);
-			runOnlyForDeploymentPostprocessing = 0;
-		};
-		01D31F40216BAF260055FD45 /* Sources */ = {
-			isa = PBXSourcesBuildPhase;
-			buildActionMask = 2147483647;
-			files = (
->>>>>>> ed77825a
 				01D31F8F216BB0370055FD45 /* Typealiases.swift in Sources */,
 				01D31F70216BAFD90055FD45 /* SPSpeechContext.swift in Sources */,
 				01D31F83216BB0000055FD45 /* RecognizerConfiguration.swift in Sources */,
@@ -856,7 +704,6 @@
 
 /* Begin PBXTargetDependency section */
 		011C1946216BDBE000DB36FD /* PBXTargetDependency */ = {
-<<<<<<< HEAD
 			isa = PBXTargetDependency;
 			target = 01D31F3A216BAF260055FD45 /* SpokeStack */;
 			targetProxy = 011C1945216BDBE000DB36FD /* PBXContainerItemProxy */;
@@ -864,15 +711,6 @@
 		01D31F47216BAF260055FD45 /* PBXTargetDependency */ = {
 			isa = PBXTargetDependency;
 			target = 01D31F3A216BAF260055FD45 /* SpokeStack */;
-=======
-			isa = PBXTargetDependency;
-			target = 01D31F3A216BAF260055FD45 /* SpokeStack */;
-			targetProxy = 011C1945216BDBE000DB36FD /* PBXContainerItemProxy */;
-		};
-		01D31F47216BAF260055FD45 /* PBXTargetDependency */ = {
-			isa = PBXTargetDependency;
-			target = 01D31F3A216BAF260055FD45 /* SpokeStack */;
->>>>>>> ed77825a
 			targetProxy = 01D31F46216BAF260055FD45 /* PBXContainerItemProxy */;
 		};
 /* End PBXTargetDependency section */
@@ -899,34 +737,16 @@
 /* Begin XCBuildConfiguration section */
 		011C192D216BCA3200DB36FD /* Debug */ = {
 			isa = XCBuildConfiguration;
-<<<<<<< HEAD
 			baseConfigurationReference = 01D31F57216BAF680055FD45 /* SpokeStackiOSConfig.xcconfig */;
-=======
-			baseConfigurationReference = 01D31F57216BAF680055FD45 /* SpokeStackConfig.xcconfig */;
->>>>>>> ed77825a
 			buildSettings = {
 				ALWAYS_EMBED_SWIFT_STANDARD_LIBRARIES = YES;
 				ASSETCATALOG_COMPILER_APPICON_NAME = AppIcon;
 				CODE_SIGN_STYLE = Automatic;
-<<<<<<< HEAD
 				CONFIGURATION_BUILD_DIR = "$(BUILD_DIR)/$(CONFIGURATION)$(EFFECTIVE_PLATFORM_NAME)";
 				DEVELOPMENT_TEAM = XM4VAKDQL9;
 				FRAMEWORK_SEARCH_PATHS = (
 					"$(inherited)",
 					"$(PROJECT_DIR)/SpokeStack.framework/Frameworks",
-=======
-				DEVELOPMENT_TEAM = XM4VAKDQL9;
-				FRAMEWORK_SEARCH_PATHS = (
-					"$(inherited)",
-					"$(PROJECT_DIR)/Frameworks/BoringSSL-GRPC",
-					"$(PROJECT_DIR)/Frameworks/googleapis",
-					"$(PROJECT_DIR)/Frameworks/gRPC",
-					"$(PROJECT_DIR)/Frameworks/gRPC-Core",
-					"$(PROJECT_DIR)/Frameworks/gRPC-ProtoRPC",
-					"$(PROJECT_DIR)/Frameworks/gRPC-RxLibrary",
-					"$(PROJECT_DIR)/Frameworks/nanopb",
-					"$(PROJECT_DIR)/Frameworks/Protobuf",
->>>>>>> ed77825a
 				);
 				INFOPLIST_FILE = SpokeStackFrameworkExample/Info.plist;
 				LD_RUNPATH_SEARCH_PATHS = (
@@ -942,34 +762,16 @@
 		};
 		011C192E216BCA3200DB36FD /* Release */ = {
 			isa = XCBuildConfiguration;
-<<<<<<< HEAD
 			baseConfigurationReference = 01D31F57216BAF680055FD45 /* SpokeStackiOSConfig.xcconfig */;
-=======
-			baseConfigurationReference = 01D31F57216BAF680055FD45 /* SpokeStackConfig.xcconfig */;
->>>>>>> ed77825a
 			buildSettings = {
 				ALWAYS_EMBED_SWIFT_STANDARD_LIBRARIES = YES;
 				ASSETCATALOG_COMPILER_APPICON_NAME = AppIcon;
 				CODE_SIGN_STYLE = Automatic;
-<<<<<<< HEAD
 				CONFIGURATION_BUILD_DIR = "$(BUILD_DIR)/$(CONFIGURATION)$(EFFECTIVE_PLATFORM_NAME)";
 				DEVELOPMENT_TEAM = XM4VAKDQL9;
 				FRAMEWORK_SEARCH_PATHS = (
 					"$(inherited)",
 					"$(PROJECT_DIR)/SpokeStack.framework/Frameworks",
-=======
-				DEVELOPMENT_TEAM = XM4VAKDQL9;
-				FRAMEWORK_SEARCH_PATHS = (
-					"$(inherited)",
-					"$(PROJECT_DIR)/Frameworks/BoringSSL-GRPC",
-					"$(PROJECT_DIR)/Frameworks/googleapis",
-					"$(PROJECT_DIR)/Frameworks/gRPC",
-					"$(PROJECT_DIR)/Frameworks/gRPC-Core",
-					"$(PROJECT_DIR)/Frameworks/gRPC-ProtoRPC",
-					"$(PROJECT_DIR)/Frameworks/gRPC-RxLibrary",
-					"$(PROJECT_DIR)/Frameworks/nanopb",
-					"$(PROJECT_DIR)/Frameworks/Protobuf",
->>>>>>> ed77825a
 				);
 				INFOPLIST_FILE = SpokeStackFrameworkExample/Info.plist;
 				LD_RUNPATH_SEARCH_PATHS = (
@@ -1107,11 +909,7 @@
 		};
 		01D31F50216BAF260055FD45 /* Debug */ = {
 			isa = XCBuildConfiguration;
-<<<<<<< HEAD
 			baseConfigurationReference = 01D31F57216BAF680055FD45 /* SpokeStackiOSConfig.xcconfig */;
-=======
-			baseConfigurationReference = 01D31F57216BAF680055FD45 /* SpokeStackConfig.xcconfig */;
->>>>>>> ed77825a
 			buildSettings = {
 				CLANG_ENABLE_MODULES = YES;
 				CODE_SIGN_IDENTITY = "";
@@ -1171,11 +969,7 @@
 		};
 		01D31F51216BAF260055FD45 /* Release */ = {
 			isa = XCBuildConfiguration;
-<<<<<<< HEAD
 			baseConfigurationReference = 01D31F57216BAF680055FD45 /* SpokeStackiOSConfig.xcconfig */;
-=======
-			baseConfigurationReference = 01D31F57216BAF680055FD45 /* SpokeStackConfig.xcconfig */;
->>>>>>> ed77825a
 			buildSettings = {
 				CLANG_ENABLE_MODULES = YES;
 				CODE_SIGN_IDENTITY = "";
@@ -1234,11 +1028,7 @@
 		};
 		01D31F53216BAF260055FD45 /* Debug */ = {
 			isa = XCBuildConfiguration;
-<<<<<<< HEAD
 			baseConfigurationReference = 01D31F57216BAF680055FD45 /* SpokeStackiOSConfig.xcconfig */;
-=======
-			baseConfigurationReference = 01D31F57216BAF680055FD45 /* SpokeStackConfig.xcconfig */;
->>>>>>> ed77825a
 			buildSettings = {
 				ALWAYS_EMBED_SWIFT_STANDARD_LIBRARIES = YES;
 				CODE_SIGN_STYLE = Automatic;
@@ -1269,11 +1059,7 @@
 		};
 		01D31F54216BAF260055FD45 /* Release */ = {
 			isa = XCBuildConfiguration;
-<<<<<<< HEAD
 			baseConfigurationReference = 01D31F57216BAF680055FD45 /* SpokeStackiOSConfig.xcconfig */;
-=======
-			baseConfigurationReference = 01D31F57216BAF680055FD45 /* SpokeStackConfig.xcconfig */;
->>>>>>> ed77825a
 			buildSettings = {
 				ALWAYS_EMBED_SWIFT_STANDARD_LIBRARIES = YES;
 				CODE_SIGN_STYLE = Automatic;
