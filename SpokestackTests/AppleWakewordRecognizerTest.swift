//
//  AppleWakewordRecognizerTest.swift
//  SpokestackTests
//
//  Created by Noel Weichbrodt on 9/18/19.
//  Copyright © 2020 Spokestack, Inc. All rights reserved.
//

import Foundation
import XCTest
import Spokestack
import AVFoundation

class AppleWakewordRecognizerTest: XCTestCase {
    
    // init & deinit & startStreaming & stopStreaming
    func testStartStreaming() {
        // setup
        let configuration = SpeechConfiguration()
        let context = SpeechContext(configuration)
        let awr = AppleWakewordRecognizer(configuration, context: context)
        awr.context = context

        // no delegate & no configuration
<<<<<<< HEAD
        XCTAssertNoThrow(awr.startStreaming())
        
        // strong delegate & configuration
        awr.startStreaming()
        
        // stopStreaming
=======
        awr.startStreaming()
        XCTAssertFalse(context.isActive)
>>>>>>> 9378009d
        awr.stopStreaming()
        XCTAssertFalse(context.isActive)
    }
    
    // process
    func testProcess() {
        // setup
        let configuration = SpeechConfiguration()
        let context = SpeechContext(configuration)
        let awr = AppleWakewordRecognizer(configuration, context: context)
        awr.context = context
        let delegate = AppleWakewordRecognizerTestDelegate()
        context.addListener(delegate)
        awr.context = context
        
        // activate
        context.isActive = false
        context.isSpeech = true
        awr.startStreaming()
        XCTAssertFalse(delegate.didError)
        awr.process(Frame.silence(frameWidth: 10, sampleRate: 8000))
        XCTAssertFalse(context.isActive)

        // activate while asr is running is a noop
        context.isActive = true
        awr.process(Frame.voice(frameWidth: 10, sampleRate: 8000))
        XCTAssert(context.isActive)
<<<<<<< HEAD
        
=======
        XCTAssertFalse(delegate.didError)

>>>>>>> 9378009d
        // stopStreaming does not change active status (that's the job of SpeechPipeline)
        awr.stopStreaming()
        XCTAssert(context.isActive)
        XCTAssertFalse(delegate.didError)
    }
}

class AppleWakewordRecognizerTestDelegate: SpeechEventListener {
    
    // Spy pattern for the system under test.
    // asyncExpectation lets the caller's test know when the delegate has been called.
    var didError: Bool = false
    var deactivated: Bool = false
    var asyncExpectation: XCTestExpectation?
    
    func reset() {
        self.didError = false
        self.deactivated = false
        asyncExpectation = .none
    }
    
    func didRecognize(_ result: SpeechContext) {}
    
    func failure(speechError: Error) {
        print(speechError)
        guard let _ = asyncExpectation else {
            XCTFail("AppleWakewordRecognizerTestDelegate was not setup correctly. Missing XCTExpectation reference")
            return
        }
        self.didError = true
        self.asyncExpectation?.fulfill()
    }
    
    func didTimeout() {}
    
    func didActivate() {}
    
    func didDeactivate() {
        self.deactivated = true
    }
    
    func didInit() {}
    
    func didStart() {}
    
    func didStop() {}
    
    func setupFailed(_ error: String) {}
    
    func didTrace(_ trace: String) {
        print(trace)
    }
}<|MERGE_RESOLUTION|>--- conflicted
+++ resolved
@@ -22,17 +22,8 @@
         awr.context = context
 
         // no delegate & no configuration
-<<<<<<< HEAD
-        XCTAssertNoThrow(awr.startStreaming())
-        
-        // strong delegate & configuration
-        awr.startStreaming()
-        
-        // stopStreaming
-=======
         awr.startStreaming()
         XCTAssertFalse(context.isActive)
->>>>>>> 9378009d
         awr.stopStreaming()
         XCTAssertFalse(context.isActive)
     }
@@ -60,12 +51,9 @@
         context.isActive = true
         awr.process(Frame.voice(frameWidth: 10, sampleRate: 8000))
         XCTAssert(context.isActive)
-<<<<<<< HEAD
-        
-=======
+
         XCTAssertFalse(delegate.didError)
 
->>>>>>> 9378009d
         // stopStreaming does not change active status (that's the job of SpeechPipeline)
         awr.stopStreaming()
         XCTAssert(context.isActive)
