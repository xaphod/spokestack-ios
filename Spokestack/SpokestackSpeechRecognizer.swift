//
//  SpokestackSpeechRecognizer.swift
//  Spokestack
//
//  Created by Noel Weichbrodt on 7/16/20.
//  Copyright © 2020 Spokestack, Inc. All rights reserved.
//

import Foundation
import CryptoKit

/// This pipeline component streams audio frames to Spokestack's cloud-based ASR for speech recognition.
///
/// Upon the pipeline being activated, the recognizer sends all audio frames to the Spokeatck ASR via a websocket connection. Once the pipeline is deactivated or the activation max is reached, a final empty audio frame is sent which triggers the final recognition transcript. That is passed to the `SpeechEventListener` delegates via the `didRecognize` event with the updated global speech context (including the final transcript and confidence).
@available(iOS 13.0, *)
@objc public class SpokestackSpeechRecognizer: NSObject {

    /// Configuration for the recognizer.
    public var configuration: SpeechConfiguration
    /// Global state for the speech pipeline.
    public var context: SpeechContext

    private var task: URLSessionWebSocketTask?
    private var apiKey: SymmetricKey?
    private let decoder = JSONDecoder()
    private var isActive = false
    private var activation = 0
    private let emptyFrame = ([] as [Int]).withUnsafeBufferPointer {Data(buffer: $0)}
<<<<<<< HEAD
    private let initalizeStreamMessage: String
    private let apiURL = "wss://api.spokestack.io/v1/asr/websocket"
=======
    private let initializeStreamMessage: String
>>>>>>> a1961ee5

    /// Initializes an instance of SpokestackSpeechRecognizer.
    /// - Parameters:
    ///   - configuration: Configuration for the recognizer.
    ///   - context: Global state for the speech pipeline.
    @objc public init(_ configuration: SpeechConfiguration, context: SpeechContext) {
        self.configuration = configuration
        self.context = context
        if let apiSecretEncoded = self.configuration.apiSecret.data(using: .utf8) {
            self.apiKey = SymmetricKey(data: apiSecretEncoded)
            self.task = URLSession.shared.webSocketTask(with: URL(string: self.apiURL)!)
            
            // construct auth message
            let bodyDoubleEncoded = """
            "{\\"format\\": \\"PCM16LE\\", \\"rate\\": \(configuration.sampleRate.description), \\"language\\": \\"en\\", \\"limit\\": 1}"
            """
            let body = "{\"format\": \"PCM16LE\", \"rate\": \(configuration.sampleRate.description), \"language\": \"en\", \"limit\": 10}"
            let bodySigned = HMAC<SHA256>.authenticationCode(for: body.data(using: .utf8)!, using: self.apiKey!)
            let bodySignature = Data(bodySigned).base64EncodedString()
            self.initalizeStreamMessage = """
            {"keyId": "
            """ + self.configuration.apiId + """
            ", "signature": "
            """ + bodySignature + """
            ", "body":
            """ + " " + bodyDoubleEncoded + """
            }
            """
        } else {
            self.initalizeStreamMessage = ""
            self.context.error = SpeechPipelineError.apiKey("Unable to encode apiSecret.")
            self.context.dispatch(.error)
        }
        super.init()
    }

    private func activate() {
        self.initializeSocket()
        self.isActive = true
    }

    private func deactivate() {
        // send an empty frame to trigger the asr into sending a final response
        self.stream(self.emptyFrame)
        self.context.isActive = false
        self.isActive = false
        self.activation = 0
        self.context.dispatch(.deactivate)
    }
    
    private func initializeSocket() {
        // send auth message
        self.task?.resume()
        self.task?.send(URLSessionWebSocketTask.Message.string(self.initalizeStreamMessage)) { error in
            if let error = error {
                self.context.error = error
                self.context.dispatch(.error)
            }
        }
        self.task?.receive() { result in
            self.handle(result, handleResult: { r in
                if r.status != "ok" {
                    self.context.error = SpeechPipelineError.illegalState("Spokestack ASR could not start because its status was \(r.status).")
                    self.context.dispatch(.error)
                }
            })
        }
    }

    private func stream(_ frame: Data) {
        /// - TODO: implement a frame chunking policy to maximize MTU utilization. Should be able to chunk ~50ms of frame data at 16000khz. That's ~1500 bytes, but with TLS and websocket overhead the largest buffer without fragmentation is ~1400 bytes. It would probably make more sense to set the buffer size as a multiple of the audio frame size, so something like 1280 bytes.
        self.activation += self.configuration.frameWidth

        self.task?.send(URLSessionWebSocketTask.Message.data(frame)) { error in
            if let error = error {
                self.context.error = error
                self.context.dispatch(.error)
            }
        }
        self.task?.receive(completionHandler: self.receive)
    }
    
    private func receive(result: (Result<URLSessionWebSocketTask.Message, Error>)) {
        self.handle(result, handleResult: { r in
            if let hypothesis = r.hypotheses.first {
                self.context.confidence = hypothesis.confidence
                self.context.transcript = hypothesis.transcript
                if r.final {
                    self.context.dispatch(.recognize)
                }
            }
        })
    }

    private func handle(_ result: Result<URLSessionWebSocketTask.Message, Error>, handleResult: (ASRResult) -> Void) {
        switch result {
        case .failure(let error):
            self.context.error = error
            self.context.dispatch(.error)
        case .success(let message):
            switch message {
            case .string(let json):
                do {
                    guard let jsonData = json.data(using: .utf8) else {
                        throw SpeechPipelineError.invalidResponse("Could not deserialize the ASR response.")
                    }
                    let r = try self.decoder.decode(ASRResult.self, from: jsonData)
                    if let error = r.error {
                        throw SpeechPipelineError.failure("Spokestack ASR responded with an error: \(error)")
                    } else {
                        handleResult(r)
                    }
                } catch let error {
                    self.context.error = error
                    self.context.dispatch(.error)
                }
            case _:
                self.configuration.delegateDispatchQueue.async {
                    self.context.error = SpeechPipelineError.illegalState("unknown response from Spokestack ASR: \(message)")
                    self.context.dispatch(.error)
                }
            }
        }
    }
}

extension SpokestackSpeechRecognizer: SpeechProcessor {
    
    /// Triggered by the speech pipeline, instructing the recognizer to begin streaming and processing audio.
    public func startStreaming() { }

    /// Triggered by the speech pipeline, instructing the recognizer to stop streaming audio and complete processing.
    public func stopStreaming() {
        if self.isActive {
            self.deactivate()
        }
    }
    
    /// Receives a frame of audio samples for processing. Interface between the `SpeechProcessor` and `AudioController` components.
    /// - Parameter frame: Frame of audio samples.
    public func process(_ frame: Data) {
        if self.context.isActive {
            if !self.isActive {
                self.activate()
                self.stream(frame)
            } else if
                (self.isActive
                    && self.activation <= self.configuration.wakeActiveMax)
                    ||
                    self.activation <= self.configuration.wakeActiveMin {
                self.stream(frame)
            } else {
                self.deactivate()
            }
        } else if self.isActive {
            self.deactivate()
        }
    }
}

fileprivate struct ASRHypothesis: Codable {
    let confidence: Float
    let transcript: String
}

fileprivate struct ASRResult: Codable {
    let error: String?
    let final: Bool
    let status: String
    let hypotheses: [ASRHypothesis]
}<|MERGE_RESOLUTION|>--- conflicted
+++ resolved
@@ -26,12 +26,8 @@
     private var isActive = false
     private var activation = 0
     private let emptyFrame = ([] as [Int]).withUnsafeBufferPointer {Data(buffer: $0)}
-<<<<<<< HEAD
     private let initalizeStreamMessage: String
     private let apiURL = "wss://api.spokestack.io/v1/asr/websocket"
-=======
-    private let initializeStreamMessage: String
->>>>>>> a1961ee5
 
     /// Initializes an instance of SpokestackSpeechRecognizer.
     /// - Parameters:
@@ -40,31 +36,26 @@
     @objc public init(_ configuration: SpeechConfiguration, context: SpeechContext) {
         self.configuration = configuration
         self.context = context
-        if let apiSecretEncoded = self.configuration.apiSecret.data(using: .utf8) {
-            self.apiKey = SymmetricKey(data: apiSecretEncoded)
-            self.task = URLSession.shared.webSocketTask(with: URL(string: self.apiURL)!)
-            
-            // construct auth message
-            let bodyDoubleEncoded = """
-            "{\\"format\\": \\"PCM16LE\\", \\"rate\\": \(configuration.sampleRate.description), \\"language\\": \\"en\\", \\"limit\\": 1}"
-            """
-            let body = "{\"format\": \"PCM16LE\", \"rate\": \(configuration.sampleRate.description), \"language\": \"en\", \"limit\": 10}"
-            let bodySigned = HMAC<SHA256>.authenticationCode(for: body.data(using: .utf8)!, using: self.apiKey!)
-            let bodySignature = Data(bodySigned).base64EncodedString()
-            self.initalizeStreamMessage = """
+        let apiSecretEncoded = self.configuration.apiSecret.data(using: .utf8)! // since the string is by definition utf8-representable, this is a safe unwrap
+        self.apiKey = SymmetricKey(data: apiSecretEncoded)
+        self.task = URLSession.shared.webSocketTask(with: URL(string: self.apiURL)!)
+        
+        // construct auth message
+        let bodyDoubleEncoded = """
+        "{\\"format\\": \\"PCM16LE\\", \\"rate\\": \(configuration.sampleRate.description), \\"language\\": \\"en\\", \\"limit\\": 1}"
+        """
+        let body = "{\"format\": \"PCM16LE\", \"rate\": \(configuration.sampleRate.description), \"language\": \"en\", \"limit\": 10}"
+        let bodySigned = HMAC<SHA256>.authenticationCode(for: body.data(using: .utf8)!, using: self.apiKey!)
+        let bodySignature = Data(bodySigned).base64EncodedString()
+        self.initalizeStreamMessage = """
             {"keyId": "
             """ + self.configuration.apiId + """
             ", "signature": "
             """ + bodySignature + """
             ", "body":
             """ + " " + bodyDoubleEncoded + """
-            }
-            """
-        } else {
-            self.initalizeStreamMessage = ""
-            self.context.error = SpeechPipelineError.apiKey("Unable to encode apiSecret.")
-            self.context.dispatch(.error)
         }
+        """
         super.init()
     }
 
