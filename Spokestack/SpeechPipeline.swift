--- conflicted
+++ resolved
@@ -79,8 +79,11 @@
                 return AppleSpeechRecognizer(configuration, context: self.context)
             case .vadTrigger:
                 return VADTrigger(configuration, context: self.context)
+            case .spokestackSpeech:
+                return SpokestackSpeechRecognizer(configuration, context: context)
             }
         }
+        
         AudioController.sharedInstance.stages = self.stages
         AudioController.sharedInstance.configuration = configuration
         AudioController.sharedInstance.context = self.context
@@ -117,34 +120,6 @@
     ///
     /// The pipeline starts in a deactivated state, awaiting either a triggered activation from a wakeword or VAD, or an explicit call to `activate`.
     @objc public func start() -> Void {
-<<<<<<< HEAD
-        
-        // initialize stages
-        self.stages?.forEach({ stage in
-            let stageInstance: SpeechProcessor = {
-                switch stage {
-                case .vad:
-                    return WebRTCVAD(self.configuration, context: self.context)
-                case .appleWakeword:
-                    return AppleWakewordRecognizer(self.configuration, context: self.context)
-                case .tfLiteWakeword:
-                    return TFLiteWakewordRecognizer(self.configuration, context: self.context)
-                case .appleSpeech:
-                    return AppleSpeechRecognizer(self.configuration, context: self.context)
-                case .vadTrigger:
-                    return VADTrigger(self.configuration, context: self.context)
-                case .spokestackSpeech:
-                    return SpokestackSpeechRecognizer(self.configuration, context: self.context)
-                }
-            }()
-            self.context.stageInstances.append(stageInstance)
-        })
-        
-        // notify stages to start
-        AudioController.sharedInstance.startStreaming()
-        self.context.stageInstances.forEach { stage in
-            stage.startStreaming()
-=======
         if !self.isStarted {
             // notify stages to start
             self.stages.forEach { stage in
@@ -159,7 +134,6 @@
             
             // repeated calls to start are idempotent
             self.isStarted = true
->>>>>>> 9378009d
         }
     }
     
