//
//  TFLiteWakewordRecognizer.swift
//  Spokestack
//
//  Created by Noel Weichbrodt on 8/5/19.
//  Copyright © 2020 Spokestack, Inc. All rights reserved.
//

import Foundation
import AVFoundation
import Speech
import TensorFlowLite

/**
 This pipeline component streams audio samples and uses a TensorFlow Lite binary classifier to detect keyword phrases to process for wakeword recognition. Once a wakeword phrase is detected, the speech pipeline is activated.
 
 Upon activating the speech pipeline, the recognizer completes processing and awaits another coordination call. Once speech pipeline coordination via `stopStreaming` is received, the recognizer stops processing and awaits another coordination event.
 
 Once speech pipeline coordination via `startStreaming` is received, the recognizer begins streaming buffered frames that are first normalized and then converted to the magnitude Short-Time Fourier Transform (STFT) representation over a hopped sliding window. This linear spectrogram is then converted to a mel spectrogram via a "filter" TensorFlow model. These mel frames are batched together into a sliding window.
 
 The mel spectrogram represents the features to be passed to the autoregressive encoder (usually an rnn or crnn), which is implemented in an "encode" TensorFlow model. This encoder outputs an encoded vector and a state vector. The encoded vectors are batched together into a sliding window for classification, and the state vector is used to perform the autoregressive transduction over the mel frames.
 
 The "detect" TensorFlow model takes the encoded sliding window and outputs a single posterior value in the range [0, 1]. The higher the value, the more likely a keyword phrase is detected. This classifier is commonly implemented as an attention mechanism over the encoder window.
 
 The detector's outputs are then compared against a configured threshold in order to determine whether to activate the pipeline. If the posterior is greater than the threshold, the pipeline is activated.
 */
@objc public class TFLiteWakewordRecognizer: NSObject {
    
    // MARK: Public (properties)
    
    /// Configuration for the recognizer.
    @objc public var configuration: SpeechConfiguration
    
    /// Global state for the speech pipeline.
    @objc public var context: SpeechContext
    
    // MARK: Private (properties)
    
    internal enum Tensors: Int, CaseIterable {
        case encode
        case state
    }
    
    // Wakeword Activation Management
    private var isSpeechDetected: Bool = false
    
    // TensorFlowLite models
    private var filterModel: Interpreter?
    private var encodeModel: Interpreter?
    private var detectModel: Interpreter?
    
    // filtering for STFL/MEL
    private var fftFrame: Array<Float> = []
    private var frameWindow: RingBuffer<Float>!
    private var hopLength: Int = 0
    private var melWidth: Int = 0
    private var sampleWindow: RingBuffer<Float>!
    private var fftWindow: Array<Float> = []
    private var fft: FFT!
    
    // Audio Signal Normalization
    private var rmsAlpha: Float = 0.0
    private var rmsTarget: Float = 0.0
    private var rmsValue: Float = 0.0
    private var preEmphasis: Float = 0.0
    private var prevSample: Float = 0.0
    
    // attention model buffers
    private var encodeWidth: Int = 0
    private var encodeLength: Int = 0
    private var stateWidth: Int = 0
    private var encodeWindow: RingBuffer<Float>!
    private var encodeState: RingBuffer<Float>!
    private var detectWindow: RingBuffer<Float>!
    
    // attention model posteriors
    private var posteriorThreshold: Float = 0
    
    // Tracing
    private var traceLevel: Trace.Level = Trace.Level.NONE
    private var sampleCollector: Array<Float>?
    private var fftFrameCollector: String?
    private var filterCollector: Array<Float>?
    private var encodeCollector: Array<Float>?
    private var stateCollector: Array<Float>?
    private var detectCollector: Array<Float>?
    private var posteriorMax: Float?
    
    // MARK: NSObject methods
    
    deinit {
    }
    
<<<<<<< HEAD
    /// Initializes an instance of TFLiteWakewordRecognizer.
    /// - Parameters:
    ///   - configuration: Configuration for the recognizer.
    ///   - context: Global state for the speech pipeline.
    public init(_ configuration: SpeechConfiguration, context: SpeechContext) {
=======
    /// Initializes a TFLiteWakewordRecognizer instance.
    ///
    /// A recognizer is initialized by, and receives `startStreaming` and `stopStreaming` events from, an instance of `SpeechPipeline`.
    ///
    /// The TFLiteWakewordRecognizer receives audio data frames to `process` from `AudioController`.
    /// - Parameters:
    ///   - configuration: Configuration for the recognizer.
    ///   - context: Global state for the speech pipeline.
    @objc public init(_ configuration: SpeechConfiguration, context: SpeechContext) {
>>>>>>> 9378009d
        self.configuration = configuration
        self.context = context
        super.init()
        self.validateConfiguration()
        self.configureAttentionModels()
        self.setConfiguration()
    }
    
    // MARK: Configuration processing
    
    private func validateConfiguration() -> Void {
        /// Validate stft/mel spectrogram configuration
        let windowSize: Int = self.configuration.fftWindowSize
        if windowSize % 2 != 0 {
            assertionFailure("TFLiteWakewordRecognizer validateConfiguration invalid fft-window-size")
            return
        }
    }
    
    private func configureAttentionModels() -> Void {
        // tensorflow model initialization
        let c = self.configuration
        do {
            self.filterModel = try Interpreter(modelPath: c.filterModelPath)
            if let model = self.filterModel {
                try model.allocateTensors()
            } else {
                throw WakewordModelError.filter("\(c.filterModelPath) could not be initialized")
            }
            
            self.encodeModel = try Interpreter(modelPath: c.encodeModelPath)
            if let model = self.encodeModel {
                try model.allocateTensors()
                assert(model.inputTensorCount == Tensors.allCases.count)
            } else {
                throw WakewordModelError.encode("\(c.encodeModelPath) could not be initialized")
            }
            
            self.detectModel = try Interpreter(modelPath: c.detectModelPath)
            if let model = self.detectModel {
                try model.allocateTensors()
            } else {
                throw WakewordModelError.detect("\(c.detectModelPath) could not be initialized")
            }
        } catch let message {
            self.context.error = WakewordModelError.model("TFLiteWakewordRecognizer configureAttentionModels \(message)")
            self.context.dispatch(.error)
        }
    }
    
    private func setConfiguration() -> Void {
        let c = self.configuration
        
        // Tracing
        self.traceLevel = c.tracing
        if self.traceLevel.rawValue <= Trace.Level.DEBUG.rawValue {
            self.posteriorMax = 0
            self.sampleCollector = []
            self.fftFrameCollector = ""
            self.filterCollector = []
            self.encodeCollector = []
            self.stateCollector = []
            self.detectCollector = []
        }
        
        // Signal normalization
        self.rmsAlpha = c.rmsAlpha
        self.rmsTarget = c.rmsTarget
        self.rmsValue = self.rmsTarget
        self.preEmphasis = c.preEmphasis
        
        // Sliding window buffers
        self.fftFrame = Array(repeating: 0.0, count: c.fftWindowSize)
        self.melWidth = c.melFrameWidth
        self.hopLength = c.fftHopLength * c.sampleRate / 1000
        let melLength: Int = c.melFrameLength * c.sampleRate / 1000 / self.hopLength
        self.frameWindow = RingBuffer(melLength * self.melWidth, repeating: 0.0)
        self.sampleWindow = RingBuffer(c.fftWindowSize, repeating: 0.0)
        self.fftWindow = SignalProcessing.fftWindowDispatch(windowType: c.fftWindowType, windowLength: c.fftWindowSize)
        self.fft = FFT(c.fftWindowSize)
        
        // Attention model buffers
        self.encodeWidth = c.encodeWidth
        self.encodeLength = c.encodeLength * c.sampleRate / 1000 / self.hopLength
        self.stateWidth = c.stateWidth
        self.encodeWindow = RingBuffer(self.encodeLength * c.encodeWidth, repeating: -1.0)
        self.encodeState = RingBuffer(c.stateWidth, repeating: 0.0)
        self.encodeState.fill(0.0)
        self.detectWindow = RingBuffer(self.encodeLength * c.encodeWidth, repeating: 0.0)
        
        // attention model posteriors
        self.posteriorThreshold = c.wakeThreshold
        self.posteriorMax = 0
    }
    
    // MARK: Audio processing
    
    private func sample(_ data: Data) throws -> Void {
        
        /// Preallocate an array of data elements in the frame for use in RMS and sampling
        let dataElements: Array<Int16> = data.elements()
        
        // Update the rms normalization factors
        // Maintain an ewma of the rms signal energy for speech samples
        if self.rmsAlpha > 0 {
            self.rmsValue = self.rmsAlpha * SignalProcessing.rms(data, dataElements) + (1 - self.rmsAlpha) * self.rmsValue
        }
        
        // Process all samples in the frame
        for d in dataElements {
            
            /// Normalize and clip the 16-bit sample to the target rms energy
            var sample: Float = Float(d) / Float(Int16.max)
            sample = sample * (self.rmsTarget / self.rmsValue)
            sample = max(-1.0, min(sample, 1.0))
            
            // Run a pre-emphasis filter to balance high frequencies
            /// and eliminate any dc energy
            let currentSample: Float = sample
            sample -= self.preEmphasis * self.prevSample
            self.prevSample = currentSample
            
            if self.traceLevel.rawValue <= Trace.Level.DEBUG.rawValue {
                self.sampleCollector?.append(sample)
            }
            
            // Process the sample
            // - write it to the sample sliding window
            // - run the remainder of the detection pipleline if speech
            // - advance the sample sliding window
            try self.sampleWindow.write(sample)
            if self.sampleWindow.isFull {
                try self.analyze()
            }
        }
    }
    
    private func analyze() throws -> Void {
        // The current sample window contains speech, so
        // apply the fft windowing function to it
        for (index, _) in self.fftFrame.enumerated() {
            let sample: Float = try self.sampleWindow.read()
            self.fftFrame[index] = sample * self.fftWindow[index]
        }
        
        // Compute the stft spectrogram
        self.fft.forward(&self.fftFrame)
        
        // rewind the sample window for another run
        self.sampleWindow.rewind().seek(self.hopLength)
        
        if self.traceLevel.rawValue <= Trace.Level.DEBUG.rawValue {
            self.fftFrameCollector? += "\(self.fftFrame)\n"
        }
        
        // send sampleWindow to filter model
        try self.filter()
    }
    
    //MARK: Attention model processing
    
    private func filter() throws -> Void {
        do {
            if let model = self.filterModel {
                // inputs
                // compute the manitude of the spectrogram
                let magnitude = (self.fftFrame.count / 2) + 1
                // copy the spectrogram into the filter model's input
                _ = try self
                    .fftFrame
                    .prefix(magnitude)
                    .withUnsafeBytes(
                        {try model.copy(Data($0), toInputAt: 0)})
                
                // calculate
                try model.invoke()
                
                // outputs
                let output = try model.output(at: 0)
                let results = output.data.toArray(type: Float32.self, count: output.data.count / 4)
                self.frameWindow.rewind().seek(self.melWidth)
                for r in results {
                    try self.frameWindow.write(r)
                    if self.traceLevel.rawValue <= Trace.Level.DEBUG.rawValue {
                        self.filterCollector?.append(r)
                    }
                }
                
                // send frameWindow to encoding model
                try self.encode()
            } else {
                throw WakewordModelError.filter("model was not initialized")
            }
        } catch let message {
            throw WakewordModelError.filter("TFLiteWakewordRecognizer filter \(message)")
        }
    }
    
    private func encode() throws -> Void {
        do {
            if let model = self.encodeModel {
                // inputs
                self.frameWindow.rewind()
                // TODO: model.copy requires that the data be sized to exactly the same as the tensor, so we can't just do read()s off the ringbuffer and copy over piecewise. This introduces an aggrevating overhead of having to copy the ringbuffer into an array before copying over to the tensor. Maybe use a fixed-sized array that is advanced based off the fft frame size?
                var frameWindowArray: Array<Float32> = []
                while !self.frameWindow.isEmpty {
                    let f = try self.frameWindow.read()
                    frameWindowArray.append(f)
                }
                var stateArray: Array<Float32> = []
                for _ in 0..<self.stateWidth {
                    let f = try self.encodeState.read()
                    stateArray.append(f)
                }
                _ = try frameWindowArray
                    .withUnsafeBytes(
                        {try model.copy(Data($0), toInputAt: Tensors.encode.rawValue)})
                _ = try stateArray
                    .withUnsafeBytes(
                        {try model.copy(Data($0), toInputAt: Tensors.state.rawValue)})
                
                // calculate
                try model.invoke()
                
                // outputs
                let encodeOutput = try model.output(at: Tensors.encode.rawValue)
                let encodeResults = encodeOutput.data.toArray(type: Float32.self, count: encodeOutput.data.count / 4)
                self.encodeWindow.rewind().seek(self.encodeWidth)
                for r in encodeResults {
                    try self.encodeWindow.write(r)
                    if self.traceLevel.rawValue <= Trace.Level.DEBUG.rawValue {
                        self.encodeCollector?.append(r)
                    }
                }
                let stateOutput = try model.output(at: Tensors.state.rawValue)
                let stateResults = stateOutput.data.toArray(type: Float32.self, count: stateOutput.data.count / 4)
                for r in stateResults {
                    try self.encodeState.write(r)
                }
            } else {
                throw WakewordModelError.encode("model was not initialized")
            }
        }
    }
    
    private func detect() throws -> Bool {
        if self.encodeWindow.isFull {
            do {
                if let model = self.detectModel {
                    // inputs
                    var encodeWindowArray: Array<Float32> = []
                    self.encodeWindow.rewind()
                    while !self.encodeWindow.isEmpty {
                        let f = try self.encodeWindow.read()
                        encodeWindowArray.append(f)
                    }
                    _ = try encodeWindowArray
                        .withUnsafeBytes(
                            {try model.copy(Data($0), toInputAt: 0)})
                    
                    // calculate
                    try model.invoke()
                    
                    // outputs
                    let detectOutput = try model.output(at: 0)
                    let detectResults = detectOutput.data.toArray(type: Float32.self, count: detectOutput.data.count / 4)
                    let posterior = detectResults[0]
                    
                    if let pmax = self.posteriorMax {
                        if self.traceLevel.rawValue < Trace.Level.INFO.rawValue {
                            if posterior > pmax {
                                self.posteriorMax = posterior
                            }
                        }
                    }
                    
                    if posterior > self.posteriorThreshold {
                        return true
                    }
                }
            }
        }
        return false
    }
    
    private func reset() -> Void {
        self.debug()
        
        // Empty the sample buffer, so that only contiguous speech samples are written to it
        self.sampleWindow.reset()
        
        // Reset and fill the other buffers, which prevents them from lagging the detection
        self.frameWindow.reset().fill(0)
        self.encodeWindow.reset().fill(-1.0)
        self.encodeState.reset().fill(0)
        self.detectWindow.reset().fill(0)
        
        // reset the maximum posterior
        self.posteriorMax = 0
        
        // control flow deactivation
        self.isSpeechDetected = false
    }
    
    private func debug() -> Void {
        Trace.trace(Trace.Level.PERF, message: "wake: \(self.posteriorMax!)", config: self.configuration, context: self.context, caller: self)
        
        if self.traceLevel.rawValue <= Trace.Level.DEBUG.rawValue {
            Trace.spit(data: "[\((self.sampleCollector! as NSArray).componentsJoined(by: ", "))]".data(using: .utf8)!, fileName: "samples.txt", context: self.context, config: self.configuration)
            Trace.spit(data: self.fftFrameCollector!.data(using: .utf8)!, fileName: "fftFrame.txt", context: self.context, config: self.configuration)
            Trace.spit(data: "[\((self.filterCollector! as NSArray).componentsJoined(by: ", "))]".data(using: .utf8)!, fileName: "filterOutput.txt", context: self.context, config: self.configuration)
            Trace.spit(data: "[\((self.encodeCollector! as NSArray).componentsJoined(by: ", "))]".data(using: .utf8)!, fileName: "encodeOutput.txt", context: self.context, config: self.configuration)
            Trace.spit(data: "[\((self.stateCollector! as NSArray).componentsJoined(by: ", "))]".data(using: .utf8)!, fileName: "stateOutput.txt", context: self.context, config: self.configuration)
        }
    }
}

// MARK: SpeechProcessor implementation

extension TFLiteWakewordRecognizer : SpeechProcessor {
    
    /// Triggered by the speech pipeline, instructing the recognizer to begin streaming and processing audio.
    @objc public func startStreaming() -> Void {}
    
    /// Triggered by the speech pipeline, instructing the recognizer to stop streaming audio and complete processing.
    @objc public func stopStreaming() -> Void {
        self.isSpeechDetected = false
    }
    
    /// Receives a frame of audio samples for processing. Interface between the `SpeechProcessor` and `AudioController` components.
    ///
    /// Processes audio in an async thread.
    /// - Parameter frame: Frame of audio samples.
    @objc public func process(_ frame: Data) -> Void {
        audioProcessingQueue.async {[weak self] in
            guard let strongSelf = self else { return }
            if !strongSelf.context.isActive {
                if strongSelf.context.isSpeech {
                    // Run the current frame through the detector pipeline.
                    // Activate the pipeline if a keyword phrase was detected.
                    do {
                        strongSelf.isSpeechDetected = true
                        // Decode the FFT outputs into the filter model's input
                        try strongSelf.sample(frame)
                        let activate = try strongSelf.detect()
                        if activate {
                            strongSelf.context.isActive = true
                            strongSelf.context.dispatch(.activate)
                            strongSelf.reset()
                            strongSelf.stopStreaming()
                        }
                    } catch let error {
                        strongSelf.context.error = error
                        strongSelf.context.dispatch(.error)
                    }
                // vad detection edge
                } else if strongSelf.isSpeechDetected {
                    strongSelf.reset()
                }
            }
        }
    }
}<|MERGE_RESOLUTION|>--- conflicted
+++ resolved
@@ -91,13 +91,6 @@
     deinit {
     }
     
-<<<<<<< HEAD
-    /// Initializes an instance of TFLiteWakewordRecognizer.
-    /// - Parameters:
-    ///   - configuration: Configuration for the recognizer.
-    ///   - context: Global state for the speech pipeline.
-    public init(_ configuration: SpeechConfiguration, context: SpeechContext) {
-=======
     /// Initializes a TFLiteWakewordRecognizer instance.
     ///
     /// A recognizer is initialized by, and receives `startStreaming` and `stopStreaming` events from, an instance of `SpeechPipeline`.
@@ -107,7 +100,6 @@
     ///   - configuration: Configuration for the recognizer.
     ///   - context: Global state for the speech pipeline.
     @objc public init(_ configuration: SpeechConfiguration, context: SpeechContext) {
->>>>>>> 9378009d
         self.configuration = configuration
         self.context = context
         super.init()
