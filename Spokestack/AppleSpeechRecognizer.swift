//
//  AppleSpeechRecognizer.swift
//  Spokestack
//
//  Created by Cory D. Wiles on 1/10/19.
//  Copyright © 2020 Spokestack, Inc. All rights reserved.
//

import Foundation
import Speech

/**
 This pipeline component uses the Apple `SFSpeech` API to stream audio samples for speech recognition.
 
 Once speech pipeline coordination via `startStreaming` is received, the recognizer begins streaming buffered frames to the Apple ASR API for recognition. Once speech pipeline coordination via `stopStreaming` is received, or when the Apple ASR API indicates a completed speech event, the recognizer completes the API request and calls the `SpeechEventListener` delegate's `didRecognize` event with the updated global speech context (including the audio transcript and confidence).
 */
@objc public class AppleSpeechRecognizer: NSObject {
    
    // MARK: Public properties
    
    /// Configuration for the recognizer.
    @objc public var configuration: SpeechConfiguration
    /// Global state for the speech pipeline.
    @objc public var context: SpeechContext
    
    // MARK: Private properties
    
    private let speechRecognizer: SFSpeechRecognizer = SFSpeechRecognizer(locale: NSLocale.current)!
    private var recognitionRequest: SFSpeechAudioBufferRecognitionRequest?
    private var recognitionTask: SFSpeechRecognitionTask?
    private let audioEngine: AVAudioEngine = AVAudioEngine()
    private var vadFallWorker: DispatchWorkItem?
    private var wakeActiveMaxWorker: DispatchWorkItem?
    private var isActive = false
    
    // MARK: NSObject implementation
    
    deinit {
        self.audioEngine.stop()
        self.audioEngine.inputNode.removeTap(onBus: 0)
        speechRecognizer.delegate = nil
    }
    
<<<<<<< HEAD
    /// Initializes an instance of AppleSpeechRecognizer.
    /// - Parameters:
    ///   - configuration: Configuration for the recognizer.
    ///   - context: Global state for the speech pipeline.
    public init(_ configuration: SpeechConfiguration, context: SpeechContext) {
=======
    /// Initializes a AppleSpeechRecognizer instance.
    ///
    /// A recognizer is initialized by, and receives `startStreaming` and `stopStreaming` events from, an instance of `SpeechPipeline`.
    ///
    /// The AppleSpeechRecognizer receives audio data frames to `process` from a tap into the system `AudioEngine`.
    /// - Parameters:
    ///   - configuration: Configuration for the recognizer.
    ///   - context: Global state for the speech pipeline.
    @objc public init(_ configuration: SpeechConfiguration, context: SpeechContext) {
>>>>>>> 9378009d
        self.configuration = configuration
        self.context = context
        super.init()
    }
    
    // MARK: Private functions
    
<<<<<<< HEAD
    /// Receives a frame of audio samples for processing. Interface between the `SpeechProcessor` and `AudioController` components.
    /// - Parameter frame: Frame of audio samples.
    @objc public func process(_ frame: Data) {
        if self.context.isActive {
            if !self.active {
                self.activate()
=======
    private func prepare() {
        self.audioEngine.inputNode.removeTap(onBus: 0) // a belt-and-suspenders approach to fixing https://github.com/wenkesj/react-native-voice/issues/46
        self.audioEngine.inputNode.installTap(
            onBus: 0,
            bufferSize: AVAudioFrameCount(self.configuration.audioEngineBufferSize),
            format: self.audioEngine.inputNode.inputFormat(forBus: 0))
        {[weak self] buffer, when in
            guard let strongSelf = self else {
                return
>>>>>>> 9378009d
            }
            strongSelf.recognitionRequest?.append(buffer)
        }
        self.audioEngine.prepare()
        self.wakeActiveMaxWorker = DispatchWorkItem {[weak self] in
            self?.context.dispatch(.timeout)
            self?.deactivate()
        }
    }
    
    private func activate() {
        do {
            // Accessing debug information is costly and we don't want to do it unnecessarily, so make a duplicate level check beforehand.
            if self.configuration.tracing.rawValue <= Trace.Level.DEBUG.rawValue {
                Trace.trace(.DEBUG, message: "inputSampleRate: \(self.audioEngine.inputNode.inputFormat(forBus: 0).sampleRate) inputChannels: \(self.audioEngine.inputNode.inputFormat(forBus: 0).channelCount) bufferSize \(self.configuration.audioEngineBufferSize)", config: self.configuration, context: self.context, caller: self) }
            try self.audioEngine.start()
            self.recognitionRequest = SFSpeechAudioBufferRecognitionRequest()
            self.recognitionRequest?.shouldReportPartialResults = true
            try self.createRecognitionTask()
            self.isActive = true
            
            // Automatically end recognition task if it goes over the activiation max
            DispatchQueue.global(qos: .userInitiated).asyncAfter(deadline: .now() + .milliseconds(self.configuration.wakeActiveMax), execute: self.wakeActiveMaxWorker!)
        } catch let error {
            self.context.error = error
            self.context.dispatch(.error)
        }
    }
    
    private func deactivate() {
        if self.isActive {
            self.isActive = false
            self.context.isActive = false
            self.vadFallWorker?.cancel()
            self.wakeActiveMaxWorker?.cancel()
            self.recognitionTask?.finish()
            self.recognitionTask = nil
            self.recognitionRequest?.endAudio()
            self.recognitionRequest = nil
            self.audioEngine.stop()
            self.context.dispatch(.deactivate)
        }
    }
    
    private func createRecognitionTask() throws -> Void {
        self.recognitionTask = self.speechRecognizer.recognitionTask(
            with: recognitionRequest!,
            resultHandler: { [weak self] result, error in
                guard let strongSelf = self else {
                    // the callback has been orphaned by stopStreaming, so just end things here.
                    return
                }
                if !strongSelf.isActive {
                    return
                }
                strongSelf.vadFallWorker?.cancel()
                strongSelf.vadFallWorker = nil
                if let e = error {
                    if let nse: NSError = error as NSError? {
                        if nse.domain == "kAFAssistantErrorDomain" {
                            switch nse.code {
                            case 0..<200: // Apple retry error: https://developer.nuance.com/public/Help/DragonMobileSDKReference_iOS/Error-codes.html
                                break
                            case 203: // request timed out, retry
                                Trace.trace(Trace.Level.INFO, message: "resultHandler error 203", config: strongSelf.configuration, context: strongSelf.context, caller: strongSelf)
                                strongSelf.deactivate()
                                break
                            case 209: // ¯\_(ツ)_/¯
                                Trace.trace(Trace.Level.INFO, message: "resultHandler error 209", config: strongSelf.configuration, context: strongSelf.context, caller: strongSelf)
                                break
                            case 216: // Apple internal error: https://stackoverflow.com/questions/53037789/sfspeechrecognizer-216-error-with-multiple-requests?noredirect=1&lq=1)
                                Trace.trace(Trace.Level.INFO, message: "resultHandler error 216", config: strongSelf.configuration, context: strongSelf.context, caller: strongSelf)
                                
                                break
                            case 300..<603: // Apple retry error: https://developer.nuance.com/public/Help/DragonMobileSDKReference_iOS/Error-codes.html
                                break
                            default:
                                strongSelf.context.error = e
                                strongSelf.context.dispatch(.error)
                            }
                        }
                    } else {
                        strongSelf.context.error = e
                        strongSelf.context.dispatch(.error)
                    }
                }
                if let r = result {
                    Trace.trace(Trace.Level.DEBUG, message: "recognized \(r.bestTranscription.formattedString)", config: strongSelf.configuration, context: strongSelf.context, caller: strongSelf)
                    strongSelf.wakeActiveMaxWorker?.cancel()
                    let confidence = r.transcriptions.first?.segments.sorted(
                        by: { (a, b) -> Bool in
                            a.confidence <= b.confidence }).first?.confidence ?? 0.0
                    strongSelf.context.transcript = r.bestTranscription.formattedString
                    strongSelf.context.confidence = confidence
                    strongSelf.vadFallWorker = DispatchWorkItem {[weak self] in
                        self?.context.dispatch(.recognize)
                        self?.deactivate()
                    }
                    DispatchQueue.global(qos: .userInitiated).asyncAfter(deadline: .now() + .milliseconds(strongSelf.configuration.vadFallDelay), execute: strongSelf.vadFallWorker!)
                }
            }
        )
    }
}

extension AppleSpeechRecognizer: SpeechProcessor {
    
    /// Triggered by the speech pipeline, instructing the recognizer to begin streaming and processing audio.
    @objc public func startStreaming() {
    }

    /// Triggered by the speech pipeline, instructing the recognizer to stop streaming audio and complete processing.
    @objc public func stopStreaming() {
        if self.isActive {
            self.deactivate()
            self.recognitionTask?.cancel()
            self.recognitionTask = nil
            self.recognitionRequest?.endAudio()
            self.recognitionRequest = nil
        }
    }

    /// Processes an audio frame, recognizing speech.
    /// - Note: Processes audio in an async thread.
    /// - Remark: The Apple ASR hooks up directly to its own audio tap for processing audio frames. When the `AudioController` calls this `process`, it checks to see if the pipeline is activated, and if so kicks off its own VAD and ASR independently of any other components in the speech pipeline.
    /// - Parameter frame: Audio frame of samples.
    @objc public func process(_ frame: Data) {
        if self.context.isActive {
            if !self.isActive {
                self.prepare()
                self.activate()
            }
        } else if self.isActive {
            self.deactivate()
        }
    }
}<|MERGE_RESOLUTION|>--- conflicted
+++ resolved
@@ -41,13 +41,6 @@
         speechRecognizer.delegate = nil
     }
     
-<<<<<<< HEAD
-    /// Initializes an instance of AppleSpeechRecognizer.
-    /// - Parameters:
-    ///   - configuration: Configuration for the recognizer.
-    ///   - context: Global state for the speech pipeline.
-    public init(_ configuration: SpeechConfiguration, context: SpeechContext) {
-=======
     /// Initializes a AppleSpeechRecognizer instance.
     ///
     /// A recognizer is initialized by, and receives `startStreaming` and `stopStreaming` events from, an instance of `SpeechPipeline`.
@@ -57,7 +50,6 @@
     ///   - configuration: Configuration for the recognizer.
     ///   - context: Global state for the speech pipeline.
     @objc public init(_ configuration: SpeechConfiguration, context: SpeechContext) {
->>>>>>> 9378009d
         self.configuration = configuration
         self.context = context
         super.init()
@@ -65,14 +57,6 @@
     
     // MARK: Private functions
     
-<<<<<<< HEAD
-    /// Receives a frame of audio samples for processing. Interface between the `SpeechProcessor` and `AudioController` components.
-    /// - Parameter frame: Frame of audio samples.
-    @objc public func process(_ frame: Data) {
-        if self.context.isActive {
-            if !self.active {
-                self.activate()
-=======
     private func prepare() {
         self.audioEngine.inputNode.removeTap(onBus: 0) // a belt-and-suspenders approach to fixing https://github.com/wenkesj/react-native-voice/issues/46
         self.audioEngine.inputNode.installTap(
@@ -82,7 +66,6 @@
         {[weak self] buffer, when in
             guard let strongSelf = self else {
                 return
->>>>>>> 9378009d
             }
             strongSelf.recognitionRequest?.append(buffer)
         }
